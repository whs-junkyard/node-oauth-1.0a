--- conflicted
+++ resolved
@@ -1,10 +1,6 @@
 {
   "name": "oauth-1.0a",
-<<<<<<< HEAD
-  "version": "1.0.2",
-=======
-  "version": "1.0.0",
->>>>>>> 764afa19
+  "version": "1.0.1",
   "description": "OAuth 1.0a Request Authorization for Node and Browser.",
   "scripts": {
     "test": "make test"
